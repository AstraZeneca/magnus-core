--- conflicted
+++ resolved
@@ -657,13 +657,10 @@
                                         'config': executor.experiment_tracker.config}
     run_config['variables'] = executor.variables  # type: ignore
 
-<<<<<<< HEAD
+
     if executor.dag:
         # Some executions do not define a dag
         run_config['pipeline'] = executor.dag._to_dict()
-=======
-    run_config['pipeline'] = executor.dag._to_dict()
->>>>>>> ca333061
 
     return run_config
 
