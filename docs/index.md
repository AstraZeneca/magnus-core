--- conflicted
+++ resolved
@@ -3,11 +3,8 @@
 sidebarDepth: 0
 ---
 
-<<<<<<< HEAD
+
 ![logo](/assets/logo1.png){ width="400" height="300" style="display: block; margin: 0 auto" }
-=======
-![logo](../assets/logo1.png){ width="400" height="300" style="display: block; margin: 0 auto" }
->>>>>>> f2c70485
 
 ---
 
@@ -36,11 +33,7 @@
 ## What does it do?
 
 
-<<<<<<< HEAD
 ![works](/assets/work.png){ style="display: block; margin: 0 auto" }
-=======
-![works](../assets/work.png){ style="display: block; margin: 0 auto" }
->>>>>>> f2c70485
 
 ### Shift Left
 
