--- conflicted
+++ resolved
@@ -31,11 +31,8 @@
       - name: Figure version
         id: last_tag
         run: |
-<<<<<<< HEAD
+
           VERSION=$(semantic-release print-version --patch)
-=======
-          VERSION=$(semantic-release print-version)
->>>>>>> 9d0eb8f9
           echo $VERSION
           echo "version=$VERSION" >> $GITHUB_OUTPUT
       - name: Apply new tag
